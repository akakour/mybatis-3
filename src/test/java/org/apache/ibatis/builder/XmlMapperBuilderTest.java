/**
 *    Copyright 2009-2019 the original author or authors.
 *
 *    Licensed under the Apache License, Version 2.0 (the "License");
 *    you may not use this file except in compliance with the License.
 *    You may obtain a copy of the License at
 *
 *       http://www.apache.org/licenses/LICENSE-2.0
 *
 *    Unless required by applicable law or agreed to in writing, software
 *    distributed under the License is distributed on an "AS IS" BASIS,
 *    WITHOUT WARRANTIES OR CONDITIONS OF ANY KIND, either express or implied.
 *    See the License for the specific language governing permissions and
 *    limitations under the License.
 */
package org.apache.ibatis.builder;

import java.io.InputStream;
import java.util.regex.Pattern;

import org.apache.ibatis.builder.xml.XMLMapperBuilder;
import org.apache.ibatis.io.Resources;
import org.apache.ibatis.mapping.MappedStatement;
import org.apache.ibatis.mapping.ResultSetType;
import org.apache.ibatis.mapping.StatementType;
import org.apache.ibatis.session.Configuration;
import org.apache.ibatis.type.TypeHandler;
import org.junit.jupiter.api.Assertions;
import org.junit.jupiter.api.Test;

import static com.googlecode.catchexception.apis.BDDCatchException.*;
import static org.assertj.core.api.BDDAssertions.then;

import static org.assertj.core.api.Assertions.assertThat;

class XmlMapperBuilderTest {

  @Test
  void shouldSuccessfullyLoadXMLMapperFile() throws Exception {
    Configuration configuration = new Configuration();
    String resource = "org/apache/ibatis/builder/AuthorMapper.xml";
    try (InputStream inputStream = Resources.getResourceAsStream(resource)) {
      XMLMapperBuilder builder = new XMLMapperBuilder(inputStream, configuration, resource, configuration.getSqlFragments());
      builder.parse();
    }
  }

  @Test
  void mappedStatementWithOptions() throws Exception {
    Configuration configuration = new Configuration();
    String resource = "org/apache/ibatis/builder/AuthorMapper.xml";
    try (InputStream inputStream = Resources.getResourceAsStream(resource)) {
      XMLMapperBuilder builder = new XMLMapperBuilder(inputStream, configuration, resource, configuration.getSqlFragments());
      builder.parse();

      MappedStatement mappedStatement = configuration.getMappedStatement("selectWithOptions");
      assertThat(mappedStatement.getFetchSize()).isEqualTo(200);
      assertThat(mappedStatement.getTimeout()).isEqualTo(10);
      assertThat(mappedStatement.getStatementType()).isEqualTo(StatementType.PREPARED);
      assertThat(mappedStatement.getResultSetType()).isEqualTo(ResultSetType.SCROLL_SENSITIVE);
      assertThat(mappedStatement.isFlushCacheRequired()).isFalse();
      assertThat(mappedStatement.isUseCache()).isFalse();
    }
  }

  @Test
<<<<<<< HEAD
  public void mappedStatementWithoutOptionsWhenSpecifyDefaultValue() throws Exception {
    Configuration configuration = new Configuration();
    configuration.setDefaultResultSetType(ResultSetType.SCROLL_INSENSITIVE);
    String resource = "org/apache/ibatis/builder/AuthorMapper.xml";
    InputStream inputStream = Resources.getResourceAsStream(resource);
    XMLMapperBuilder builder = new XMLMapperBuilder(inputStream, configuration, resource, configuration.getSqlFragments());
    builder.parse();
    inputStream.close();

    MappedStatement mappedStatement = configuration.getMappedStatement("selectAuthor");
    assertThat(mappedStatement.getResultSetType()).isEqualTo(ResultSetType.SCROLL_INSENSITIVE);
  }

  @Test
  public void parseExpression() {
=======
  void parseExpression() {
>>>>>>> 0fa53954
    BaseBuilder builder = new BaseBuilder(new Configuration()){{}};
    {
      Pattern pattern = builder.parseExpression("[0-9]", "[a-z]");
      assertThat(pattern.matcher("0").find()).isTrue();
      assertThat(pattern.matcher("a").find()).isFalse();
    }
    {
      Pattern pattern = builder.parseExpression(null, "[a-z]");
      assertThat(pattern.matcher("0").find()).isFalse();
      assertThat(pattern.matcher("a").find()).isTrue();
    }
  }

  @Test
  void resolveJdbcTypeWithUndefinedValue() {
    BaseBuilder builder = new BaseBuilder(new Configuration()){{}};
    when(builder).resolveJdbcType("aaa");
    then(caughtException())
      .isInstanceOf(BuilderException.class)
      .hasMessageStartingWith("Error resolving JdbcType. Cause: java.lang.IllegalArgumentException: No enum")
      .hasMessageEndingWith("org.apache.ibatis.type.JdbcType.aaa");
  }

  @Test
  void resolveResultSetTypeWithUndefinedValue() {
    BaseBuilder builder = new BaseBuilder(new Configuration()){{}};
    when(builder).resolveResultSetType("bbb");
    then(caughtException())
      .isInstanceOf(BuilderException.class)
      .hasMessageStartingWith("Error resolving ResultSetType. Cause: java.lang.IllegalArgumentException: No enum")
      .hasMessageEndingWith("org.apache.ibatis.mapping.ResultSetType.bbb");
  }

  @Test
  void resolveParameterModeWithUndefinedValue() {
    BaseBuilder builder = new BaseBuilder(new Configuration()){{}};
    when(builder).resolveParameterMode("ccc");
    then(caughtException())
      .isInstanceOf(BuilderException.class)
      .hasMessageStartingWith("Error resolving ParameterMode. Cause: java.lang.IllegalArgumentException: No enum")
      .hasMessageEndingWith("org.apache.ibatis.mapping.ParameterMode.ccc");
  }

  @Test
  void createInstanceWithAbstractClass() {
    BaseBuilder builder = new BaseBuilder(new Configuration()){{}};
    when(builder).createInstance("org.apache.ibatis.builder.BaseBuilder");
    then(caughtException())
      .isInstanceOf(BuilderException.class)
      .hasMessage("Error creating instance. Cause: java.lang.InstantiationException: org.apache.ibatis.builder.BaseBuilder");
  }

  @Test
  void resolveClassWithNotFound() {
    BaseBuilder builder = new BaseBuilder(new Configuration()){{}};
    when(builder).resolveClass("ddd");
    then(caughtException())
      .isInstanceOf(BuilderException.class)
      .hasMessage("Error resolving class. Cause: org.apache.ibatis.type.TypeException: Could not resolve type alias 'ddd'.  Cause: java.lang.ClassNotFoundException: Cannot find class: ddd");
  }

  @Test
  void resolveTypeHandlerTypeHandlerAliasIsNull() {
    BaseBuilder builder = new BaseBuilder(new Configuration()){{}};
    TypeHandler<?> typeHandler = builder.resolveTypeHandler(String.class, (String)null);
    assertThat(typeHandler).isNull();
  }

  @Test
  void resolveTypeHandlerNoAssignable() {
    BaseBuilder builder = new BaseBuilder(new Configuration()){{}};
    when(builder).resolveTypeHandler(String.class, "integer");
    then(caughtException())
      .isInstanceOf(BuilderException.class)
      .hasMessage("Type java.lang.Integer is not a valid TypeHandler because it does not implement TypeHandler interface");
  }

  @Test
  void setCurrentNamespaceValueIsNull() {
    MapperBuilderAssistant builder = new MapperBuilderAssistant(new Configuration(), "resource");
    when(builder).setCurrentNamespace(null);
    then(caughtException())
      .isInstanceOf(BuilderException.class)
      .hasMessage("The mapper element requires a namespace attribute to be specified.");
  }

  @Test
  void useCacheRefNamespaceIsNull() {
    MapperBuilderAssistant builder = new MapperBuilderAssistant(new Configuration(), "resource");
    when(builder).useCacheRef(null);
    then(caughtException())
      .isInstanceOf(BuilderException.class)
      .hasMessage("cache-ref element requires a namespace attribute.");
  }

  @Test
  void useCacheRefNamespaceIsUndefined() {
    MapperBuilderAssistant builder = new MapperBuilderAssistant(new Configuration(), "resource");
    when(builder).useCacheRef("eee");
    then(caughtException())
      .hasMessage("No cache for namespace 'eee' could be found.");
  }

  @Test
  void shouldFailedLoadXMLMapperFile() throws Exception {
    Configuration configuration = new Configuration();
    String resource = "org/apache/ibatis/builder/ProblemMapper.xml";
    try (InputStream inputStream = Resources.getResourceAsStream(resource)) {
      XMLMapperBuilder builder = new XMLMapperBuilder(inputStream, configuration, resource, configuration.getSqlFragments());
      Exception exception = Assertions.assertThrows(BuilderException.class, builder::parse);
      Assertions.assertTrue(exception.getMessage().contains("Error parsing Mapper XML. The XML location is 'org/apache/ibatis/builder/ProblemMapper.xml'"));
    }
  }

//  @Test
//  public void shouldNotLoadTheSameNamespaceFromTwoResourcesWithDifferentNames() throws Exception {
//    Configuration configuration = new Configuration();
//    String resource = "org/apache/ibatis/builder/AuthorMapper.xml";
//    InputStream inputStream = Resources.getResourceAsStream(resource);
//    XMLMapperBuilder builder = new XMLMapperBuilder(inputStream, configuration, "name1", configuration.getSqlFragments());
//    builder.parse();
//    InputStream inputStream2 = Resources.getResourceAsStream(resource);
//    XMLMapperBuilder builder2 = new XMLMapperBuilder(inputStream2, configuration, "name2", configuration.getSqlFragments());
//    builder2.parse();
//  }

   @Test
   public void erorrResultMapLocation() throws Exception {
     Configuration configuration = new Configuration();
     String resource = "org/apache/ibatis/builder/ProblemResultMapper.xml";
     try (InputStream inputStream = Resources.getResourceAsStream(resource)) {
       XMLMapperBuilder builder = new XMLMapperBuilder(inputStream, configuration, resource, configuration.getSqlFragments());
       builder.parse();
       String resultMapName = "java.lang.String";
       // namespace + "." + id
       String statementId = "org.mybatis.spring.ErrorProblemMapper" + "." + "findProblemResultMapTest";
       // same as MapperBuilderAssistant.getStatementResultMaps Exception message
       String message = "Could not find result map '" + resultMapName + "' referenced from '" + statementId + "'";
       IncompleteElementException exception = Assertions.assertThrows(IncompleteElementException.class,
         ()-> configuration.getMappedStatement("findProblemTypeTest"));
       assertThat(exception.getMessage()).isEqualTo(message);
     }
   }
}<|MERGE_RESOLUTION|>--- conflicted
+++ resolved
@@ -64,8 +64,7 @@
   }
 
   @Test
-<<<<<<< HEAD
-  public void mappedStatementWithoutOptionsWhenSpecifyDefaultValue() throws Exception {
+  void mappedStatementWithoutOptionsWhenSpecifyDefaultValue() throws Exception {
     Configuration configuration = new Configuration();
     configuration.setDefaultResultSetType(ResultSetType.SCROLL_INSENSITIVE);
     String resource = "org/apache/ibatis/builder/AuthorMapper.xml";
@@ -79,10 +78,7 @@
   }
 
   @Test
-  public void parseExpression() {
-=======
   void parseExpression() {
->>>>>>> 0fa53954
     BaseBuilder builder = new BaseBuilder(new Configuration()){{}};
     {
       Pattern pattern = builder.parseExpression("[0-9]", "[a-z]");
